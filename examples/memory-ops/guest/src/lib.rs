--- conflicted
+++ resolved
@@ -1,11 +1,7 @@
 #![cfg_attr(feature = "guest", no_std)]
 #![allow(unused_assignments, asm_sub_register)]
 
-<<<<<<< HEAD
-#[jolt::provable(memory_size = 10240, max_trace_length = 65536)]
-=======
-#[jolt::provable(guest_only)]
->>>>>>> 55b9830a
+#[jolt::provable(guest_only, memory_size = 10240, max_trace_length = 65536)]
 fn memory_ops() -> (i32, u32, i32, u32) {
     use core::arch::asm;
 
