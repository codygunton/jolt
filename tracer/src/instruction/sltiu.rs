--- conflicted
+++ resolved
@@ -17,14 +17,9 @@
 
 impl SLTIU {
     fn exec(&self, cpu: &mut Cpu, _: &mut <SLTIU as RISCVInstruction>::RAMAccess) {
-<<<<<<< HEAD
-        cpu.x[self.operands.rd] = match cpu.unsigned_data(cpu.x[self.operands.rs1])
-            < cpu.unsigned_data(normalize_imm(self.operands.imm, &cpu.xlen))
-=======
         cpu.x[self.operands.rd as usize] = match cpu
             .unsigned_data(cpu.x[self.operands.rs1 as usize])
-            < cpu.unsigned_data(normalize_imm(self.operands.imm))
->>>>>>> 1c669b0e
+            < cpu.unsigned_data(normalize_imm(self.operands.imm, &cpu.xlen))
         {
             true => 1,
             false => 0,
