--- conflicted
+++ resolved
@@ -100,18 +100,11 @@
 impl VirtualInstructionSequence for REM {
     fn virtual_sequence(&self, _xlen: Xlen) -> Vec<RV32IMInstruction> {
         // Virtual registers used in sequence
-<<<<<<< HEAD
-        let v_0 = virtual_register_index(0) as usize;
-        let v_q = virtual_register_index(1) as usize;
-        let v_r = virtual_register_index(2) as usize;
-        let v_qy = virtual_register_index(3) as usize;
-        let v_rs2 = virtual_register_index(4) as usize;
-=======
         let v_0 = virtual_register_index(0);
         let v_q = virtual_register_index(1);
         let v_r = virtual_register_index(2);
         let v_qy = virtual_register_index(3);
->>>>>>> 1c669b0e
+        let v_rs2 = virtual_register_index(4);
 
         let mut sequence = vec![];
 
