use serde::{Deserialize, Serialize};

use crate::{
    declare_riscv_instr,
    emulator::cpu::{Cpu, Xlen},
};

use super::{
    format::{format_i::FormatI, InstructionFormat},
    RISCVInstruction, RISCVTrace,
};

declare_riscv_instr!(
    name = VirtualShiftRightBitmask,
    mask = 0,
    match = 0,
    format = FormatI,
    ram = (),
    is_virtual = true
);

impl VirtualShiftRightBitmask {
    fn exec(
        &self,
        cpu: &mut Cpu,
        _: &mut <VirtualShiftRightBitmask as RISCVInstruction>::RAMAccess,
    ) {
        match cpu.xlen {
            Xlen::Bit32 => {
<<<<<<< HEAD
                let shift = cpu.x[self.operands.rs1] as u64 & 0x1F;
=======
                let shift = cpu.x[self.operands.rs1 as usize] as u64 % 32;
>>>>>>> 1c669b0e
                let ones = (1u64 << (32 - shift)) - 1;
                cpu.x[self.operands.rd as usize] = (ones << shift) as i64;
            }
            Xlen::Bit64 => {
<<<<<<< HEAD
                let shift = cpu.x[self.operands.rs1] as u64 & 0x3F;
=======
                let shift = cpu.x[self.operands.rs1 as usize] as u64 % 64;
>>>>>>> 1c669b0e
                let ones = (1u128 << (64 - shift)) - 1;
                cpu.x[self.operands.rd as usize] = (ones << shift) as i64;
            }
        }
    }
}

impl RISCVTrace for VirtualShiftRightBitmask {}<|MERGE_RESOLUTION|>--- conflicted
+++ resolved
@@ -27,20 +27,12 @@
     ) {
         match cpu.xlen {
             Xlen::Bit32 => {
-<<<<<<< HEAD
-                let shift = cpu.x[self.operands.rs1] as u64 & 0x1F;
-=======
-                let shift = cpu.x[self.operands.rs1 as usize] as u64 % 32;
->>>>>>> 1c669b0e
+                let shift = cpu.x[self.operands.rs1 as usize] as u64 & 0x1F;
                 let ones = (1u64 << (32 - shift)) - 1;
                 cpu.x[self.operands.rd as usize] = (ones << shift) as i64;
             }
             Xlen::Bit64 => {
-<<<<<<< HEAD
-                let shift = cpu.x[self.operands.rs1] as u64 & 0x3F;
-=======
-                let shift = cpu.x[self.operands.rs1 as usize] as u64 % 64;
->>>>>>> 1c669b0e
+                let shift = cpu.x[self.operands.rs1 as usize] as u64 & 0x3F;
                 let ones = (1u128 << (64 - shift)) - 1;
                 cpu.x[self.operands.rd as usize] = (ones << shift) as i64;
             }
