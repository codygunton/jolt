use crate::{
    field::JoltField,
    utils::{index_to_field_bitvector, interleave_bits, lookup_bits::LookupBits},
    zkvm::lookup_table::{
        prefixes::{PrefixCheckpoint, Prefixes},
        suffixes::SuffixEval,
        PrefixSuffixDecomposition,
    },
};
use common::constants::XLEN;
use num::Integer;
use rand::prelude::*;
use strum::{EnumCount, IntoEnumIterator};

use super::JoltLookupTable;

pub fn lookup_table_mle_random_test<F: JoltField, T: JoltLookupTable + Default>() {
    let mut rng = StdRng::seed_from_u64(12345);

    for _ in 0..1000 {
        let index = rng.gen();
        assert_eq!(
            F::from_u64(T::default().materialize_entry(index)),
            T::default().evaluate_mle(&index_to_field_bitvector(index, XLEN * 2)),
            "MLE did not match materialized table at index {index}",
        );
    }
}

pub fn lookup_table_mle_full_hypercube_test<F: JoltField, T: JoltLookupTable + Default>() {
    let materialized = T::default().materialize();
    for (i, entry) in materialized.iter().enumerate() {
        assert_eq!(
            F::from_u64(*entry),
            T::default().evaluate_mle(&index_to_field_bitvector(i as u128, 16)),
            "MLE did not match materialized table at index {i}",
        );
    }
}

/// Generates a lookup index where right operand is 111..000
<<<<<<< HEAD
pub fn gen_bitmask_lookup_index(rng: &mut rand::rngs::StdRng) -> u128 {
    let x = rng.next_u64();
    let zeros = rng.gen_range(0, XLEN + 1);
    let y = (!0u64).wrapping_shl(zeros as u32);
=======
pub fn gen_bitmask_lookup_index(rng: &mut StdRng) -> u64 {
    let x = rng.gen::<u32>();
    let zeros = rng.gen_range(0..33);
    let y = (!0u32).wrapping_shl(zeros as u32);
>>>>>>> 06bfc4c0
    interleave_bits(x, y)
}

/// Generates a lookup index where right operand is 111..000
/// And number of zeros is at most XLEN / 2
pub fn gen_bitmask_lookup_index_half(rng: &mut rand::rngs::StdRng) -> u128 {
    let x = rng.next_u64();
    let zeros = rng.gen_range(0, XLEN / 2 + 1);
    let y = (!0u64).wrapping_shl(zeros as u32);
    interleave_bits(x, y)
}

pub fn prefix_suffix_test<
    const WORD_SIZE: usize,
    F: JoltField,
    T: PrefixSuffixDecomposition<WORD_SIZE>,
>() {
    const ROUNDS_PER_PHASE: usize = 16;
    let total_phases: usize = WORD_SIZE * 2 / ROUNDS_PER_PHASE;
    let mut rng = StdRng::seed_from_u64(12345);

    for _ in 0..300 {
        let mut prefix_checkpoints: Vec<PrefixCheckpoint<F>> = vec![None.into(); Prefixes::COUNT];
        let lookup_index = T::random_lookup_index(&mut rng);
        let mut j = 0;
        let mut r: Vec<F> = vec![];
        for phase in 0..total_phases {
            let suffix_len = (total_phases - 1 - phase) * ROUNDS_PER_PHASE;
            let (mut prefix_bits, suffix_bits) =
                LookupBits::new(lookup_index, WORD_SIZE * 2 - phase * ROUNDS_PER_PHASE)
                    .split(suffix_len);

            let suffix_evals: Vec<_> = T::default()
                .suffixes()
                .iter()
                .map(|suffix| {
                    SuffixEval::from(F::from_u64(suffix.suffix_mle::<WORD_SIZE>(suffix_bits)))
                })
                .collect();

            for _ in 0..ROUNDS_PER_PHASE {
                let mut eval_point = r.clone();
                let c = if rng.next_u64().is_even() { 0 } else { 2 };
                eval_point.push(F::from_u32(c));
                prefix_bits.pop_msb();

                eval_point
                    .extend(index_to_field_bitvector(prefix_bits.into(), prefix_bits.len()).iter());
                eval_point
                    .extend(index_to_field_bitvector(suffix_bits.into(), suffix_bits.len()).iter());

                let mle_eval = T::default().evaluate_mle(&eval_point);

                let r_x = if j % 2 == 1 {
                    Some(*r.last().unwrap())
                } else {
                    None
                };

                let prefix_evals: Vec<_> = Prefixes::iter()
                    .map(|prefix| {
                        prefix.prefix_mle::<WORD_SIZE, F>(
                            &prefix_checkpoints,
                            r_x,
                            c,
                            prefix_bits,
                            j,
                        )
                    })
                    .collect();

                let combined = T::default().combine(&prefix_evals, &suffix_evals);
                if combined != mle_eval {
                    println!("Lookup index: {lookup_index}");
                    println!("{j} {prefix_bits} {suffix_bits}");
                    for (i, x) in prefix_evals.iter().enumerate() {
                        println!("prefix_evals[{i}] = {x}");
                    }
                    for (i, x) in suffix_evals.iter().enumerate() {
                        println!("suffix_evals[{i}] = {x}");
                    }
                }

                assert_eq!(combined, mle_eval);
                r.push(F::from_u64(rng.next_u64()));

                if r.len() % 2 == 0 {
                    Prefixes::update_checkpoints::<WORD_SIZE, F>(
                        &mut prefix_checkpoints,
                        r[r.len() - 2],
                        r[r.len() - 1],
                        j,
                    );
                }

                j += 1;
            }
        }
    }
}<|MERGE_RESOLUTION|>--- conflicted
+++ resolved
@@ -39,25 +39,9 @@
 }
 
 /// Generates a lookup index where right operand is 111..000
-<<<<<<< HEAD
-pub fn gen_bitmask_lookup_index(rng: &mut rand::rngs::StdRng) -> u128 {
+pub fn gen_bitmask_lookup_index(rng: &mut StdRng) -> u128 {
     let x = rng.next_u64();
-    let zeros = rng.gen_range(0, XLEN + 1);
-    let y = (!0u64).wrapping_shl(zeros as u32);
-=======
-pub fn gen_bitmask_lookup_index(rng: &mut StdRng) -> u64 {
-    let x = rng.gen::<u32>();
-    let zeros = rng.gen_range(0..33);
-    let y = (!0u32).wrapping_shl(zeros as u32);
->>>>>>> 06bfc4c0
-    interleave_bits(x, y)
-}
-
-/// Generates a lookup index where right operand is 111..000
-/// And number of zeros is at most XLEN / 2
-pub fn gen_bitmask_lookup_index_half(rng: &mut rand::rngs::StdRng) -> u128 {
-    let x = rng.next_u64();
-    let zeros = rng.gen_range(0, XLEN / 2 + 1);
+    let zeros = rng.gen_range(0..=XLEN);
     let y = (!0u64).wrapping_shl(zeros as u32);
     interleave_bits(x, y)
 }
