use serde::{Deserialize, Serialize};

use super::prefixes::PrefixEval;
use super::suffixes::{SuffixEval, Suffixes};
use super::JoltLookupTable;
use super::PrefixSuffixDecomposition;
use crate::field::JoltField;
use crate::utils::math::Math;
use crate::zkvm::lookup_table::prefixes::Prefixes;

#[derive(Copy, Clone, Default, Debug, Serialize, Deserialize, PartialEq)]
pub struct ShiftRightBitmaskTable<const WORD_SIZE: usize>;

impl<const WORD_SIZE: usize> JoltLookupTable for ShiftRightBitmaskTable<WORD_SIZE> {
    fn materialize_entry(&self, index: u128) -> u64 {
        let shift = (index % WORD_SIZE as u128) as usize;
        let ones = ((1u128 << (WORD_SIZE - shift)) - 1) as u64;
        ones << shift
    }

    fn evaluate_mle<F: JoltField>(&self, r: &[F]) -> F {
        debug_assert_eq!(r.len(), 2 * WORD_SIZE);
<<<<<<< HEAD
        let mut result = F::zero();
        for shift in 0..WORD_SIZE {
            let bitmask = ((1u128 << (WORD_SIZE - shift)) - 1) << shift;
            result += F::from_u128(bitmask)
                * EqPolynomial::mle(
                    &r[r.len() - WORD_SIZE.log_2()..],
                    &index_to_field_bitvector(shift as u128, WORD_SIZE.log_2()),
                );
=======

        let log_w = WORD_SIZE.log_2();
        let r = &r[r.len() - log_w..];

        let mut dp = vec![F::zero(); 1 << log_w];

        for s in 0..WORD_SIZE {
            let bitmask = ((1 << (WORD_SIZE - s)) - 1) << s;
            let mut eq_val = F::one();

            for i in 0..log_w {
                let bit = (s >> i) & 1;
                eq_val *= if bit == 0 {
                    F::one() - r[log_w - i - 1]
                } else {
                    r[log_w - i - 1]
                };
            }

            dp[s] = F::from_u64(bitmask) * eq_val;
>>>>>>> 21a8d919
        }

        dp.into_iter().sum()
    }
}

impl<const WORD_SIZE: usize> PrefixSuffixDecomposition<WORD_SIZE>
    for ShiftRightBitmaskTable<WORD_SIZE>
{
    fn suffixes(&self) -> Vec<Suffixes> {
        vec![Suffixes::One, Suffixes::Pow2]
    }

    fn combine<F: JoltField>(&self, prefixes: &[PrefixEval<F>], suffixes: &[SuffixEval<F>]) -> F {
        debug_assert_eq!(self.suffixes().len(), suffixes.len());
        let [one, pow2] = suffixes.try_into().unwrap();
        // 2^WORD_SIZE - 2^shift = 0b11...100..0
        F::from_u128(1 << WORD_SIZE) * one - prefixes[Prefixes::Pow2] * pow2
    }
}

#[cfg(test)]
mod test {
    use ark_bn254::Fr;

    use super::ShiftRightBitmaskTable;
    use crate::zkvm::lookup_table::test::{
        lookup_table_mle_full_hypercube_test, lookup_table_mle_random_test, prefix_suffix_test,
    };
    use common::constants::XLEN;

    #[test]
    fn mle_full_hypercube() {
        lookup_table_mle_full_hypercube_test::<Fr, ShiftRightBitmaskTable<8>>();
    }

    #[test]
    fn mle_random() {
        lookup_table_mle_random_test::<Fr, ShiftRightBitmaskTable<XLEN>>();
    }

    #[test]
    fn prefix_suffix() {
        prefix_suffix_test::<XLEN, Fr, ShiftRightBitmaskTable<XLEN>>();
    }
}<|MERGE_RESOLUTION|>--- conflicted
+++ resolved
@@ -20,16 +20,6 @@
 
     fn evaluate_mle<F: JoltField>(&self, r: &[F]) -> F {
         debug_assert_eq!(r.len(), 2 * WORD_SIZE);
-<<<<<<< HEAD
-        let mut result = F::zero();
-        for shift in 0..WORD_SIZE {
-            let bitmask = ((1u128 << (WORD_SIZE - shift)) - 1) << shift;
-            result += F::from_u128(bitmask)
-                * EqPolynomial::mle(
-                    &r[r.len() - WORD_SIZE.log_2()..],
-                    &index_to_field_bitvector(shift as u128, WORD_SIZE.log_2()),
-                );
-=======
 
         let log_w = WORD_SIZE.log_2();
         let r = &r[r.len() - log_w..];
@@ -37,7 +27,7 @@
         let mut dp = vec![F::zero(); 1 << log_w];
 
         for s in 0..WORD_SIZE {
-            let bitmask = ((1 << (WORD_SIZE - s)) - 1) << s;
+            let bitmask = ((1u128 << (WORD_SIZE - s)) - 1) << s;
             let mut eq_val = F::one();
 
             for i in 0..log_w {
@@ -49,8 +39,7 @@
                 };
             }
 
-            dp[s] = F::from_u64(bitmask) * eq_val;
->>>>>>> 21a8d919
+            dp[s] = F::from_u128(bitmask) * eq_val;
         }
 
         dp.into_iter().sum()
