use crate::field::JoltField;
use crate::host;
<<<<<<< HEAD
use crate::jolt::lookup_table::LookupTables;
=======
use crate::jolt::instruction::LookupTables;
>>>>>>> 945c0328
use crate::jolt::vm::rv32i_vm::{RV32IJoltVM, C, M};
use crate::jolt::vm::{Jolt, JoltTraceStep};
use crate::poly::commitment::commitment_scheme::CommitmentScheme;
use crate::poly::commitment::hyperkzg::HyperKZG;
use crate::poly::commitment::zeromorph::Zeromorph;
use crate::subprotocols::shout::ShoutProof;
use crate::subprotocols::sparse_dense_shout::{
    prove_sparse_dense_shout, verify_sparse_dense_shout,
};
use crate::subprotocols::twist::{TwistAlgorithm, TwistProof};
use crate::utils::math::Math;
use crate::utils::transcript::{KeccakTranscript, Transcript};
use ark_bn254::{Bn254, Fr};
use ark_std::test_rng;
use rand::rngs::StdRng;
use rand::SeedableRng;
use rand_core::RngCore;
use rand_distr::{Distribution, Zipf};
use serde::Serialize;

#[derive(Debug, Copy, Clone, clap::ValueEnum)]
pub enum PCSType {
    Zeromorph,
    HyperKZG,
}

#[derive(Debug, Copy, Clone, clap::ValueEnum)]
pub enum BenchType {
    Fibonacci,
    Sha2,
    Sha3,
    Sha2Chain,
    Shout,
    SparseDenseShout,
    Twist,
}

#[allow(unreachable_patterns)] // good errors on new BenchTypes
pub fn benchmarks(
    pcs_type: PCSType,
    bench_type: BenchType,
) -> Vec<(tracing::Span, Box<dyn FnOnce()>)> {
    match pcs_type {
        PCSType::Zeromorph => match bench_type {
            BenchType::Sha2 => sha2::<Fr, Zeromorph<Bn254, KeccakTranscript>, KeccakTranscript>(),
            BenchType::Sha3 => sha3::<Fr, Zeromorph<Bn254, KeccakTranscript>, KeccakTranscript>(),
            BenchType::Sha2Chain => {
                sha2chain::<Fr, Zeromorph<Bn254, KeccakTranscript>, KeccakTranscript>()
            }
            BenchType::Fibonacci => {
                fibonacci::<Fr, Zeromorph<Bn254, KeccakTranscript>, KeccakTranscript>()
            }
            BenchType::Shout => shout::<Fr, KeccakTranscript>(),
            BenchType::Twist => twist::<Fr, KeccakTranscript>(),
            BenchType::SparseDenseShout => sparse_dense_shout::<Fr, KeccakTranscript>(),
            _ => panic!("BenchType does not have a mapping"),
        },
        PCSType::HyperKZG => match bench_type {
            BenchType::Sha2 => sha2::<Fr, HyperKZG<Bn254, KeccakTranscript>, KeccakTranscript>(),
            BenchType::Sha3 => sha3::<Fr, HyperKZG<Bn254, KeccakTranscript>, KeccakTranscript>(),
            BenchType::Sha2Chain => {
                sha2chain::<Fr, HyperKZG<Bn254, KeccakTranscript>, KeccakTranscript>()
            }
            BenchType::Fibonacci => {
                fibonacci::<Fr, HyperKZG<Bn254, KeccakTranscript>, KeccakTranscript>()
            }
            BenchType::Shout => shout::<Fr, KeccakTranscript>(),
            BenchType::Twist => twist::<Fr, KeccakTranscript>(),
            BenchType::SparseDenseShout => sparse_dense_shout::<Fr, KeccakTranscript>(),
            _ => panic!("BenchType does not have a mapping"),
        },
        _ => panic!("PCS Type does not have a mapping"),
    }
}

fn shout<F, ProofTranscript>() -> Vec<(tracing::Span, Box<dyn FnOnce()>)>
where
    F: JoltField,
    ProofTranscript: Transcript,
{
    let small_value_lookup_tables = F::compute_lookup_tables();
    F::initialize_lookup_tables(small_value_lookup_tables);

    let mut tasks = Vec::new();

    const TABLE_SIZE: usize = 1 << 16;
    const NUM_LOOKUPS: usize = 1 << 20;

    let mut rng = test_rng();

    let lookup_table: Vec<F> = (0..TABLE_SIZE).map(|_| F::random(&mut rng)).collect();
    let read_addresses: Vec<usize> = (0..NUM_LOOKUPS)
        .map(|_| rng.next_u32() as usize % TABLE_SIZE)
        .collect();

    let mut prover_transcript = ProofTranscript::new(b"test_transcript");
    let r_cycle: Vec<F> = prover_transcript.challenge_vector(NUM_LOOKUPS.log_2());

    let task = move || {
        let _proof = ShoutProof::prove(
            lookup_table,
            read_addresses,
            &r_cycle,
            &mut prover_transcript,
        );
    };

    tasks.push((
        tracing::info_span!("Shout d=1"),
        Box::new(task) as Box<dyn FnOnce()>,
    ));

    tasks
}

fn sparse_dense_shout<F, ProofTranscript>() -> Vec<(tracing::Span, Box<dyn FnOnce()>)>
where
    F: JoltField,
    ProofTranscript: Transcript,
{
<<<<<<< HEAD
    todo!()
    // let small_value_lookup_tables = F::compute_lookup_tables();
    // F::initialize_lookup_tables(small_value_lookup_tables);

    // let mut tasks = Vec::new();

    // const WORD_SIZE: usize = 32;
    // const LOG_K: usize = 2 * WORD_SIZE;
    // const LOG_T: usize = 19;
    // const T: u64 = 1 << LOG_T;

    // let mut rng = StdRng::seed_from_u64(12345);

    // let trace: Vec<_> = (0..T)
    //     .map(|_| {
    //         let mut step = JoltTraceStep::no_op();
    //         step.instruction_lookup = Some(LookupTables::random(&mut rng, None));
    //         step
    //     })
    //     .collect();

    // let mut prover_transcript = ProofTranscript::new(b"test_transcript");
    // let r_cycle: Vec<F> = prover_transcript.challenge_vector(LOG_T);

    // let task = move || {
    //     let (proof, rv_claim, ra_claims, flag_claims) =
    //         prove_sparse_dense_shout::<WORD_SIZE, _, _>(&trace, r_cycle, &mut prover_transcript);

    //     let mut verifier_transcript = ProofTranscript::new(b"test_transcript");
    //     let r_cycle: Vec<F> = verifier_transcript.challenge_vector(LOG_T);
    //     let verification_result = verify_sparse_dense_shout::<WORD_SIZE, _, _>(
    //         &proof,
    //         LOG_T,
    //         r_cycle,
    //         rv_claim,
    //         ra_claims,
    //         &flag_claims,
    //         &mut verifier_transcript,
    //     );
    //     assert!(
    //         verification_result.is_ok(),
    //         "Verification failed with error: {:?}",
    //         verification_result.err()
    //     );
    // };

    // tasks.push((
    //     tracing::info_span!("Sparse-dense shout d=4"),
    //     Box::new(task) as Box<dyn FnOnce()>,
    // ));

    // tasks
=======
    let small_value_lookup_tables = F::compute_lookup_tables();
    F::initialize_lookup_tables(small_value_lookup_tables);

    let mut tasks = Vec::new();

    const WORD_SIZE: usize = 32;
    const LOG_K: usize = 2 * WORD_SIZE;
    const LOG_T: usize = 19;
    const T: u64 = 1 << LOG_T;

    let mut rng = StdRng::seed_from_u64(12345);

    let instructions: Vec<_> = (0..T)
        .map(|_| LookupTables::random(&mut rng, None))
        .collect();

    let mut prover_transcript = ProofTranscript::new(b"test_transcript");
    let r_cycle: Vec<F> = prover_transcript.challenge_vector(LOG_T);

    let task = move || {
        let (proof, rv_claim, ra_claims, flag_claims) = prove_sparse_dense_shout::<WORD_SIZE, _, _>(
            &instructions,
            r_cycle,
            &mut prover_transcript,
        );

        let mut verifier_transcript = ProofTranscript::new(b"test_transcript");
        let r_cycle: Vec<F> = verifier_transcript.challenge_vector(LOG_T);
        let verification_result = verify_sparse_dense_shout::<WORD_SIZE, _, _>(
            proof,
            LOG_K,
            LOG_T,
            r_cycle,
            rv_claim,
            ra_claims,
            flag_claims,
            &mut verifier_transcript,
        );
        assert!(
            verification_result.is_ok(),
            "Verification failed with error: {:?}",
            verification_result.err()
        );
    };

    tasks.push((
        tracing::info_span!("Sparse-dense shout d=4"),
        Box::new(task) as Box<dyn FnOnce()>,
    ));

    tasks
>>>>>>> 945c0328
}

fn twist<F, ProofTranscript>() -> Vec<(tracing::Span, Box<dyn FnOnce()>)>
where
    F: JoltField,
    ProofTranscript: Transcript,
{
    let small_value_lookup_tables = F::compute_lookup_tables();
    F::initialize_lookup_tables(small_value_lookup_tables);

    let mut tasks = Vec::new();

    const K: usize = 1 << 10;
    const T: usize = 1 << 20;
    const ZIPF_S: f64 = 0.0;
    let zipf = Zipf::new(K as u64, ZIPF_S).unwrap();

    let mut rng = test_rng();

    let mut registers = [0u32; K];
    let mut read_addresses: Vec<usize> = Vec::with_capacity(T);
    let mut read_values: Vec<u32> = Vec::with_capacity(T);
    let mut write_addresses: Vec<usize> = Vec::with_capacity(T);
    let mut write_values: Vec<u32> = Vec::with_capacity(T);
    let mut write_increments: Vec<i64> = Vec::with_capacity(T);
    for _ in 0..T {
        // Random read register
        let read_address = zipf.sample(&mut rng) as usize - 1;
        // Random write register
        let write_address = zipf.sample(&mut rng) as usize - 1;
        read_addresses.push(read_address);
        write_addresses.push(write_address);
        // Read the value currently in the read register
        read_values.push(registers[read_address]);
        // Random write value
        let write_value = rng.next_u32();
        write_values.push(write_value);
        // The increment is the difference between the new value and the old value
        let write_increment = (write_value as i64) - (registers[write_address] as i64);
        write_increments.push(write_increment);
        // Write the new value to the write register
        registers[write_address] = write_value;
    }

    let mut prover_transcript = ProofTranscript::new(b"test_transcript");
    let r: Vec<F> = prover_transcript.challenge_vector(K.log_2());
    let r_prime: Vec<F> = prover_transcript.challenge_vector(T.log_2());

    let task = move || {
        let _proof = TwistProof::prove(
            read_addresses,
            read_values,
            write_addresses,
            write_values,
            write_increments,
            r.clone(),
            r_prime.clone(),
            &mut prover_transcript,
            TwistAlgorithm::Local,
        );
    };

    tasks.push((
        tracing::info_span!("Twist d=1"),
        Box::new(task) as Box<dyn FnOnce()>,
    ));

    tasks
}

fn fibonacci<F, PCS, ProofTranscript>() -> Vec<(tracing::Span, Box<dyn FnOnce()>)>
where
    F: JoltField,
    PCS: CommitmentScheme<ProofTranscript, Field = F>,
    ProofTranscript: Transcript,
{
    prove_example::<u32, PCS, F, ProofTranscript>("fibonacci-guest", &9u32)
}

fn sha2<F, PCS, ProofTranscript>() -> Vec<(tracing::Span, Box<dyn FnOnce()>)>
where
    F: JoltField,
    PCS: CommitmentScheme<ProofTranscript, Field = F>,
    ProofTranscript: Transcript,
{
    prove_example::<Vec<u8>, PCS, F, ProofTranscript>("sha2-guest", &vec![5u8; 2048])
}

fn sha3<F, PCS, ProofTranscript>() -> Vec<(tracing::Span, Box<dyn FnOnce()>)>
where
    F: JoltField,
    PCS: CommitmentScheme<ProofTranscript, Field = F>,
    ProofTranscript: Transcript,
{
    prove_example::<Vec<u8>, PCS, F, ProofTranscript>("sha3-guest", &vec![5u8; 2048])
}

#[allow(dead_code)]
fn serialize_and_print_size(name: &str, item: &impl ark_serialize::CanonicalSerialize) {
    use std::fs::File;
    let mut file = File::create("temp_file").unwrap();
    item.serialize_compressed(&mut file).unwrap();
    let file_size_bytes = file.metadata().unwrap().len();
    let file_size_kb = file_size_bytes as f64 / 1024.0;
    let file_size_mb = file_size_kb / 1024.0;
    println!("{:<30} : {:.3} MB", name, file_size_mb);
}

fn prove_example<T: Serialize, PCS, F, ProofTranscript>(
    example_name: &str,
    input: &T,
) -> Vec<(tracing::Span, Box<dyn FnOnce()>)>
where
    F: JoltField,
    PCS: CommitmentScheme<ProofTranscript, Field = F>,
    ProofTranscript: Transcript,
{
    let mut tasks = Vec::new();
    let mut program = host::Program::new(example_name);
    let inputs = postcard::to_stdvec(input).unwrap();

    let task = move || {
        let (bytecode, memory_init) = program.decode();
        let (io_device, trace) = program.trace(&inputs);

        let preprocessing: crate::jolt::vm::JoltProverPreprocessing<C, F, PCS, ProofTranscript> =
            RV32IJoltVM::prover_preprocess(
                bytecode.clone(),
                io_device.memory_layout.clone(),
                memory_init,
                1 << 18,
                1 << 18,
                1 << 18,
            );

<<<<<<< HEAD
        let (jolt_proof, _) = <RV32IJoltVM as Jolt<C, M, 32, _, PCS, ProofTranscript>>::prove(
            io_device,
            trace,
            preprocessing.clone(),
        );
=======
        let (jolt_proof, jolt_commitments, verifier_io_device, _) =
            <RV32IJoltVM as Jolt<_, PCS, C, M, ProofTranscript>>::prove(
                io_device,
                trace,
                preprocessing.clone(),
            );
>>>>>>> 945c0328

        println!("Proof sizing:");
        // serialize_and_print_size("jolt_commitments", &jolt_commitments);
        serialize_and_print_size("jolt_proof", &jolt_proof);
        // serialize_and_print_size(" jolt_proof.r1cs", &jolt_proof.r1cs);
        // serialize_and_print_size(" jolt_proof.bytecode", &jolt_proof.bytecode);
        serialize_and_print_size(" jolt_proof.ram", &jolt_proof.ram);
        serialize_and_print_size(
            " jolt_proof.instruction_lookups",
            &jolt_proof.instruction_lookups,
        );

<<<<<<< HEAD
        let verification_result = RV32IJoltVM::verify(preprocessing, jolt_proof, None);
=======
        let verification_result = RV32IJoltVM::verify(
            preprocessing.shared,
            jolt_proof,
            jolt_commitments,
            verifier_io_device,
            None,
        );
>>>>>>> 945c0328
        assert!(
            verification_result.is_ok(),
            "Verification failed with error: {:?}",
            verification_result.err()
        );
    };

    tasks.push((
        tracing::info_span!("Example_E2E"),
        Box::new(task) as Box<dyn FnOnce()>,
    ));

    tasks
}

fn sha2chain<F, PCS, ProofTranscript>() -> Vec<(tracing::Span, Box<dyn FnOnce()>)>
where
    F: JoltField,
    PCS: CommitmentScheme<ProofTranscript, Field = F>,
    ProofTranscript: Transcript,
{
    let mut tasks = Vec::new();
    let mut program = host::Program::new("sha2-chain-guest");

    let mut inputs = vec![];
    inputs.append(&mut postcard::to_stdvec(&[5u8; 32]).unwrap());
    inputs.append(&mut postcard::to_stdvec(&1000u32).unwrap());

    let task = move || {
        let (bytecode, memory_init) = program.decode();
        let (io_device, trace) = program.trace(&inputs);

        let preprocessing: crate::jolt::vm::JoltProverPreprocessing<C, F, PCS, ProofTranscript> =
            RV32IJoltVM::prover_preprocess(
                bytecode.clone(),
                io_device.memory_layout.clone(),
                memory_init,
                1 << 22,
                1 << 22,
                1 << 22,
            );

<<<<<<< HEAD
        let (jolt_proof, _) = <RV32IJoltVM as Jolt<C, M, 32, _, PCS, ProofTranscript>>::prove(
            io_device,
            trace,
            preprocessing.clone(),
        );
        let verification_result = RV32IJoltVM::verify(preprocessing, jolt_proof, None);
=======
        let (jolt_proof, jolt_commitments, verifier_io_device, _) =
            <RV32IJoltVM as Jolt<_, PCS, C, M, ProofTranscript>>::prove(
                io_device,
                trace,
                preprocessing.clone(),
            );
        let verification_result = RV32IJoltVM::verify(
            preprocessing.shared,
            jolt_proof,
            jolt_commitments,
            verifier_io_device,
            None,
        );
>>>>>>> 945c0328
        assert!(
            verification_result.is_ok(),
            "Verification failed with error: {:?}",
            verification_result.err()
        );
    };

    tasks.push((
        tracing::info_span!("Example_E2E"),
        Box::new(task) as Box<dyn FnOnce()>,
    ));

    tasks
}<|MERGE_RESOLUTION|>--- conflicted
+++ resolved
@@ -1,12 +1,8 @@
 use crate::field::JoltField;
 use crate::host;
-<<<<<<< HEAD
 use crate::jolt::lookup_table::LookupTables;
-=======
-use crate::jolt::instruction::LookupTables;
->>>>>>> 945c0328
 use crate::jolt::vm::rv32i_vm::{RV32IJoltVM, C, M};
-use crate::jolt::vm::{Jolt, JoltTraceStep};
+use crate::jolt::vm::{Jolt, JoltProverPreprocessing, JoltTraceStep};
 use crate::poly::commitment::commitment_scheme::CommitmentScheme;
 use crate::poly::commitment::hyperkzg::HyperKZG;
 use crate::poly::commitment::zeromorph::Zeromorph;
@@ -125,7 +121,6 @@
     F: JoltField,
     ProofTranscript: Transcript,
 {
-<<<<<<< HEAD
     todo!()
     // let small_value_lookup_tables = F::compute_lookup_tables();
     // F::initialize_lookup_tables(small_value_lookup_tables);
@@ -178,59 +173,6 @@
     // ));
 
     // tasks
-=======
-    let small_value_lookup_tables = F::compute_lookup_tables();
-    F::initialize_lookup_tables(small_value_lookup_tables);
-
-    let mut tasks = Vec::new();
-
-    const WORD_SIZE: usize = 32;
-    const LOG_K: usize = 2 * WORD_SIZE;
-    const LOG_T: usize = 19;
-    const T: u64 = 1 << LOG_T;
-
-    let mut rng = StdRng::seed_from_u64(12345);
-
-    let instructions: Vec<_> = (0..T)
-        .map(|_| LookupTables::random(&mut rng, None))
-        .collect();
-
-    let mut prover_transcript = ProofTranscript::new(b"test_transcript");
-    let r_cycle: Vec<F> = prover_transcript.challenge_vector(LOG_T);
-
-    let task = move || {
-        let (proof, rv_claim, ra_claims, flag_claims) = prove_sparse_dense_shout::<WORD_SIZE, _, _>(
-            &instructions,
-            r_cycle,
-            &mut prover_transcript,
-        );
-
-        let mut verifier_transcript = ProofTranscript::new(b"test_transcript");
-        let r_cycle: Vec<F> = verifier_transcript.challenge_vector(LOG_T);
-        let verification_result = verify_sparse_dense_shout::<WORD_SIZE, _, _>(
-            proof,
-            LOG_K,
-            LOG_T,
-            r_cycle,
-            rv_claim,
-            ra_claims,
-            flag_claims,
-            &mut verifier_transcript,
-        );
-        assert!(
-            verification_result.is_ok(),
-            "Verification failed with error: {:?}",
-            verification_result.err()
-        );
-    };
-
-    tasks.push((
-        tracing::info_span!("Sparse-dense shout d=4"),
-        Box::new(task) as Box<dyn FnOnce()>,
-    ));
-
-    tasks
->>>>>>> 945c0328
 }
 
 fn twist<F, ProofTranscript>() -> Vec<(tracing::Span, Box<dyn FnOnce()>)>
@@ -356,7 +298,7 @@
         let (bytecode, memory_init) = program.decode();
         let (io_device, trace) = program.trace(&inputs);
 
-        let preprocessing: crate::jolt::vm::JoltProverPreprocessing<C, F, PCS, ProofTranscript> =
+        let preprocessing: JoltProverPreprocessing<C, F, PCS, ProofTranscript> =
             RV32IJoltVM::prover_preprocess(
                 bytecode.clone(),
                 io_device.memory_layout.clone(),
@@ -366,20 +308,12 @@
                 1 << 18,
             );
 
-<<<<<<< HEAD
-        let (jolt_proof, _) = <RV32IJoltVM as Jolt<C, M, 32, _, PCS, ProofTranscript>>::prove(
-            io_device,
-            trace,
-            preprocessing.clone(),
-        );
-=======
-        let (jolt_proof, jolt_commitments, verifier_io_device, _) =
-            <RV32IJoltVM as Jolt<_, PCS, C, M, ProofTranscript>>::prove(
+        let (jolt_proof, program_io, _) =
+            <RV32IJoltVM as Jolt<C, M, 32, _, PCS, ProofTranscript>>::prove(
                 io_device,
                 trace,
                 preprocessing.clone(),
             );
->>>>>>> 945c0328
 
         println!("Proof sizing:");
         // serialize_and_print_size("jolt_commitments", &jolt_commitments);
@@ -392,17 +326,8 @@
             &jolt_proof.instruction_lookups,
         );
 
-<<<<<<< HEAD
-        let verification_result = RV32IJoltVM::verify(preprocessing, jolt_proof, None);
-=======
-        let verification_result = RV32IJoltVM::verify(
-            preprocessing.shared,
-            jolt_proof,
-            jolt_commitments,
-            verifier_io_device,
-            None,
-        );
->>>>>>> 945c0328
+        let verification_result =
+            RV32IJoltVM::verify(preprocessing.shared, jolt_proof, program_io, None);
         assert!(
             verification_result.is_ok(),
             "Verification failed with error: {:?}",
@@ -435,7 +360,7 @@
         let (bytecode, memory_init) = program.decode();
         let (io_device, trace) = program.trace(&inputs);
 
-        let preprocessing: crate::jolt::vm::JoltProverPreprocessing<C, F, PCS, ProofTranscript> =
+        let preprocessing: JoltProverPreprocessing<C, F, PCS, ProofTranscript> =
             RV32IJoltVM::prover_preprocess(
                 bytecode.clone(),
                 io_device.memory_layout.clone(),
@@ -445,28 +370,14 @@
                 1 << 22,
             );
 
-<<<<<<< HEAD
-        let (jolt_proof, _) = <RV32IJoltVM as Jolt<C, M, 32, _, PCS, ProofTranscript>>::prove(
-            io_device,
-            trace,
-            preprocessing.clone(),
-        );
-        let verification_result = RV32IJoltVM::verify(preprocessing, jolt_proof, None);
-=======
-        let (jolt_proof, jolt_commitments, verifier_io_device, _) =
-            <RV32IJoltVM as Jolt<_, PCS, C, M, ProofTranscript>>::prove(
+        let (jolt_proof, program_io, _) =
+            <RV32IJoltVM as Jolt<C, M, 32, _, PCS, ProofTranscript>>::prove(
                 io_device,
                 trace,
                 preprocessing.clone(),
             );
-        let verification_result = RV32IJoltVM::verify(
-            preprocessing.shared,
-            jolt_proof,
-            jolt_commitments,
-            verifier_io_device,
-            None,
-        );
->>>>>>> 945c0328
+        let verification_result =
+            RV32IJoltVM::verify(preprocessing.shared, jolt_proof, program_io, None);
         assert!(
             verification_result.is_ok(),
             "Verification failed with error: {:?}",
