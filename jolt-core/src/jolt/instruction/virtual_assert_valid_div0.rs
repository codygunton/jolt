--- conflicted
+++ resolved
@@ -32,15 +32,9 @@
         let (divisor, quotient) = LookupQuery::<WORD_SIZE>::to_instruction_inputs(self);
         if divisor == 0 {
             match WORD_SIZE {
-<<<<<<< HEAD
                 32 => (quotient as u64 == u32::MAX as u64).into(),
                 64 => (quotient as u64 == u64::MAX).into(),
-                _ => panic!("Unsupported WORD_SIZE: {}", WORD_SIZE),
-=======
-                32 => (quotient == u32::MAX as u64).into(),
-                64 => (quotient == u64::MAX).into(),
                 _ => panic!("Unsupported WORD_SIZE: {WORD_SIZE}"),
->>>>>>> 28896dc3
             }
         } else {
             1
